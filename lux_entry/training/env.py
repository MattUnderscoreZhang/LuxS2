--- conflicted
+++ resolved
@@ -188,21 +188,6 @@
         for factory in self.env.state.factories[self.opponent].values():
             factory.cargo.water = 1000
 
-<<<<<<< HEAD
-=======
-    def calculate_metrics(self) -> Dict:
-        stats: StatsStateDict = self.env.state.stats[self.player]
-        metrics = {
-            "total_ice_dug": (
-                stats["generation"]["ice"]["HEAVY"] + stats["generation"]["ice"]["LIGHT"]
-            ),
-            "total_water_produced": stats["generation"]["water"],
-            "action_queue_updates_success": stats["action_queue_updates_success"],
-            "action_queue_updates_total": stats["action_queue_updates_total"],
-        }
-        return metrics
-
->>>>>>> d9fcac5e
     def step(self, action: np.ndarray):
         """
         Calculate metrics and reward, with info["metrics"] passed to Tensorboard in train.py.
@@ -233,8 +218,7 @@
         self.player = player
         self.opponent = "player_1" if player == "player_0" else "player_0"
 
-<<<<<<< HEAD
-    def observation(self, obs: ObservationStateDict) -> dict[str, Tensor]:
+    def observation(self, obs: ObservationStateDict) -> Dict[str, Tensor]:
         return get_full_obs(obs, self.env_cfg, self.player, self.opponent)
 
 
@@ -262,8 +246,4 @@
             env_cfg=self.env_cfg,
             prev_reward_calculations=self.prev_reward_calculations,
         )
-        return obs, reward, done, info
-=======
-    def observation(self, obs: ObservationStateDict) -> Dict[str, Tensor]:
-        return get_full_obs(obs, self.env_cfg, self.player, self.opponent)
->>>>>>> d9fcac5e
+        return obs, reward, done, info
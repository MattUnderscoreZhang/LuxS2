from gym import spaces
import numpy as np
from typing import Dict

from luxai_s2.state.state import ObservationStateDict

from lux_entry.lux.config import EnvConfig
from lux_entry.lux.state import Player


# TODO: add all actions
class EnvController:
    def __init__(self, env_cfg: EnvConfig) -> None:
        """
        Set the action space, convert actions to Lux actions, and calculate action masks.

        This simple controller controls only a single robot.
        It will always try to spawn one heavy robot if there are none.

        For the robot unit
        - 4 cardinal direction movement (4 dims)
        - a move center no-op action (1 dim)
        - transfer action just for transferring ice in 4 cardinal directions or center (5)
        - pickup action for power (1 dims)
        - dig action (1 dim)
        - no op action (1 dim) - equivalent to not submitting an action queue which costs power

        It does not include
        - self destruct action
        - recharge action
        - planning (via actions executing multiple times or repeating actions)
        - factory actions
        - transferring power or resources other than ice

        For more info, see the lux action space definition in luxai_s2/spaces/action.py
        """
        self.env_cfg = env_cfg
        self.move_act_dims = 4
        self.transfer_act_dims = 5
        self.pickup_act_dims = 1
        self.dig_act_dims = 1
        self.no_op_dims = 1

        self.move_dim_high = self.move_act_dims
        self.transfer_dim_high = self.move_dim_high + self.transfer_act_dims
        self.pickup_dim_high = self.transfer_dim_high + self.pickup_act_dims
        self.dig_dim_high = self.pickup_dim_high + self.dig_act_dims
        self.no_op_dim_high = self.dig_dim_high + self.no_op_dims

        self.total_act_dims = self.no_op_dim_high
        map_size = env_cfg.map_size
        self.map_size = map_size
        # TODO: make this take a single-unit action space, along with a location tuple
        self.action_space = spaces.MultiDiscrete([self.total_act_dims] * map_size * map_size)

    def _is_move_action(self, id):
        return id < self.move_dim_high

    def _get_move_action(self, id):
        # move direction is id + 1 since we don't allow move center here
        return np.array([0, id + 1, 0, 0, 0, 1])

    def _is_transfer_action(self, id):
        return id < self.transfer_dim_high

    def _get_transfer_action(self, id):
        id = id - self.move_dim_high
        transfer_dir = id % 5
        return np.array([1, transfer_dir, 0, self.env_cfg.max_transfer_amount, 0, 1])

    def _is_pickup_action(self, id):
        return id < self.pickup_dim_high

    def _get_pickup_action(self, id):
        return np.array([2, 0, 4, self.env_cfg.max_transfer_amount, 0, 1])

    def _is_dig_action(self, id):
        return id < self.dig_dim_high

    def _get_dig_action(self, id):
        return np.array([3, 0, 0, 0, 0, 1])

    def actions_to_lux_actions(
        self, player: Player, obs: ObservationStateDict, actions: np.ndarray
<<<<<<< HEAD
    ) -> dict[str, int]:
        # TODO: make this select the action for a single unit and collect a dictionary
=======
    ) -> Dict[str, int]:
>>>>>>> d9fcac5e
        # get units and sort by x position, then y position
        # this makes the units order consistent with the actions passed from the model
        units = obs["units"][player]
        units = dict(
            sorted(
                units.items(),
                key=lambda x: (x[1]["pos"][0], x[1]["pos"][1]),
            )
        )
        actions = actions.reshape(self.map_size, self.map_size)

        # get action for each unit
        lux_actions = dict()
        for unit_id, unit in units.items():
            action_queue = []
            no_op = False
            pos = unit["pos"]
            action = actions[pos[0], pos[1]]
            if self._is_move_action(action):
                action_queue = [self._get_move_action(action)]
            elif self._is_transfer_action(action):
                action_queue = [self._get_transfer_action(action)]
            elif self._is_pickup_action(action):
                action_queue = [self._get_pickup_action(action)]
            elif self._is_dig_action(action):
                action_queue = [self._get_dig_action(action)]
            else:
                no_op = True

            # simple trick to help units conserve power is to avoid updating the action queue
            # if the unit was previously trying to do that particular action already
            if len(unit["action_queue"]) > 0 and len(action_queue) > 0:
                same_actions = (unit["action_queue"][0] == action_queue[0]).all()
                if same_actions:
                    no_op = True
            if not no_op:
                lux_actions[unit_id] = action_queue

        # get action for each factory
        factories = obs["factories"][player]
        if len(units) == 0:
            for unit_id in factories.keys():
                lux_actions[unit_id] = 1  # build a single heavy

        # print(
            # "FACTORIES: " + str(list(factories.keys())) + "\n" +
            # "UNITS: " + str(list(units.keys())) + "\n" +
            # "ACTIONS: " + str(lux_actions) + "\n"
        # )
        return lux_actions

    def action_masks(self, player: Player, obs: ObservationStateDict) -> np.ndarray:
        """
        Defines a simplified action mask for this controller's action space

        Doesn't account for whether robot has enough power
        """

        # compute a factory occupancy map that will be useful for checking if a board tile
        # has a factory and which team's factory it is.
        factory_occupancy_map = (
            np.ones_like(obs["board"]["rubble"], dtype=int) * -1
        )
        factories = dict()
        for player in obs["factories"]:
            factories[player] = dict()
            for unit_id in obs["factories"][player]:
                f_data = obs["factories"][player][unit_id]
                f_pos = f_data["pos"]
                # store in a 3x3 space around the factory position it's strain id.
                factory_occupancy_map[
                    f_pos[0] - 1 : f_pos[0] + 2, f_pos[1] - 1 : f_pos[1] + 2
                ] = f_data["strain_id"]

        units = obs["units"][player]
        action_mask = np.zeros((self.total_act_dims), dtype=bool)
        for unit_id in units.keys():
            action_mask = np.zeros(self.total_act_dims)
            # movement is always valid
            action_mask[:4] = True

            # transferring is valid only if the target exists
            unit = units[unit_id]
            pos = np.array(unit["pos"])
            # a[1] = direction (0 = center, 1 = up, 2 = right, 3 = down, 4 = left)
            move_deltas = np.array([[0, 0], [0, -1], [1, 0], [0, 1], [-1, 0]])
            for i, move_delta in enumerate(move_deltas):
                transfer_pos = np.array(
                    [pos[0] + move_delta[0], pos[1] + move_delta[1]]
                )
                # check if theres a factory tile there
                if (
                    transfer_pos[0] < 0
                    or transfer_pos[1] < 0
                    or transfer_pos[0] >= len(factory_occupancy_map)
                    or transfer_pos[1] >= len(factory_occupancy_map[0])
                ):
                    continue
                factory_there = factory_occupancy_map[transfer_pos[0], transfer_pos[1]]
                if factory_there in obs["teams"][player]["factory_strains"]:
                    action_mask[
                        self.transfer_dim_high - self.transfer_act_dims + i
                    ] = True

            factory_there = factory_occupancy_map[pos[0], pos[1]]
            on_top_of_factory = (
                factory_there in obs["teams"][player]["factory_strains"]
            )

            # dig is valid only if on top of tile with rubble or resources or lichen
            board_sum = (
                obs["board"]["ice"][pos[0], pos[1]]
                + obs["board"]["ore"][pos[0], pos[1]]
                + obs["board"]["rubble"][pos[0], pos[1]]
                + obs["board"]["lichen"][pos[0], pos[1]]
            )
            if board_sum > 0 and not on_top_of_factory:
                action_mask[
                    self.dig_dim_high - self.dig_act_dims : self.dig_dim_high
                ] = True

            # pickup is valid only if on top of factory tile
            if on_top_of_factory:
                action_mask[
                    self.pickup_dim_high - self.pickup_act_dims : self.pickup_dim_high
                ] = True
                action_mask[
                    self.dig_dim_high - self.dig_act_dims : self.dig_dim_high
                ] = False

            # no-op is always valid
            action_mask[-1] = True
            break
        return action_mask<|MERGE_RESOLUTION|>--- conflicted
+++ resolved
@@ -82,12 +82,8 @@
 
     def actions_to_lux_actions(
         self, player: Player, obs: ObservationStateDict, actions: np.ndarray
-<<<<<<< HEAD
-    ) -> dict[str, int]:
+    ) -> Dict[str, int]:
         # TODO: make this select the action for a single unit and collect a dictionary
-=======
-    ) -> Dict[str, int]:
->>>>>>> d9fcac5e
         # get units and sort by x position, then y position
         # this makes the units order consistent with the actions passed from the model
         units = obs["units"][player]
